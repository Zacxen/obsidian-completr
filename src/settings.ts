import { Vault } from "obsidian";

export const enum WordInsertionMode {
    MATCH_CASE_REPLACE = "Match-Case & Replace",
    IGNORE_CASE_REPLACE = "Ignore-Case & Replace",
    IGNORE_CASE_APPEND = "Ignore-Case & Append"
}

export const enum CalloutProviderSource {
    COMPLETR = "Completr",
    CALLOUT_MANAGER = "Callout Manager",
}

export interface CompletrSettings {
    characterRegex: string,
    maxLookBackDistance: number,
    autoFocus: boolean,
    autoTrigger: boolean,
    minWordLength: number,
    minWordTriggerLength: number,
    wordInsertionMode: WordInsertionMode,
    ignoreDiacriticsWhenFiltering: boolean,
    insertSpaceAfterComplete: boolean,
    insertPeriodAfterSpaces: boolean,
    latexProviderEnabled: boolean,
    latexTriggerInCodeBlocks: boolean,
    latexMinWordTriggerLength: number,
    latexIgnoreCase: boolean,
    fileScannerProviderEnabled: boolean,
    fileScannerScanCurrent: boolean,
    wordListProviderEnabled: boolean,
    frontMatterProviderEnabled: boolean,
    frontMatterTagAppendSuffix: boolean,
    frontMatterIgnoreCase: boolean,
    calloutProviderEnabled: boolean,
    calloutProviderSource: CalloutProviderSource,
    llmProvider: LLMProviderSettings,
}

export const DEFAULT_SETTINGS: CompletrSettings = {
    characterRegex: "a-zA-ZöäüÖÄÜß",
    maxLookBackDistance: 50,
    autoFocus: true,
    autoTrigger: true,
    minWordLength: 2,
    minWordTriggerLength: 3,
    wordInsertionMode: WordInsertionMode.IGNORE_CASE_REPLACE,
    ignoreDiacriticsWhenFiltering: false,
    insertSpaceAfterComplete: false,
    insertPeriodAfterSpaces: false,
    latexProviderEnabled: true,
    latexTriggerInCodeBlocks: true,
    latexMinWordTriggerLength: 2,
    latexIgnoreCase: false,
    fileScannerProviderEnabled: true,
    fileScannerScanCurrent: true,
    wordListProviderEnabled: true,
    frontMatterProviderEnabled: true,
    frontMatterTagAppendSuffix: true,
    frontMatterIgnoreCase: true,
    calloutProviderEnabled: true,
    calloutProviderSource: CalloutProviderSource.COMPLETR,
    llmProvider: {
<<<<<<< HEAD
        enabled: true,
        endpoint: "http://127.0.0.1:5000",
=======
        enabled: false,
        endpoint: "",
>>>>>>> ec0a49bd
        apiKey: "",
        timeout: 10000,
        model: "",
    },
}

export function intoCompletrPath(vault: Vault, ...path: string[]): string {
    return vault.configDir + "/plugins/obsidian-completr/" + path.join("/");
}

export interface LLMProviderSettings {
    enabled: boolean;
    endpoint: string;
    apiKey?: string;
    model?: string;
    timeout?: number;
}<|MERGE_RESOLUTION|>--- conflicted
+++ resolved
@@ -61,13 +61,8 @@
     calloutProviderEnabled: true,
     calloutProviderSource: CalloutProviderSource.COMPLETR,
     llmProvider: {
-<<<<<<< HEAD
-        enabled: true,
-        endpoint: "http://127.0.0.1:5000",
-=======
         enabled: false,
         endpoint: "",
->>>>>>> ec0a49bd
         apiKey: "",
         timeout: 10000,
         model: "",
